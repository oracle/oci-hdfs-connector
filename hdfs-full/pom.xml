--- conflicted
+++ resolved
@@ -12,11 +12,7 @@
   <parent>
     <groupId>com.oracle.oci.sdk</groupId>
     <artifactId>oci-hdfs</artifactId>
-<<<<<<< HEAD
-    <version>3.3.0.7-SNAPSHOT</version>
-=======
-    <version>3.3.0.7.0.0</version>
->>>>>>> 82481304
+    <version>3.3.0.7.1.0-SNAPSHOT</version>
     <relativePath>../pom.xml</relativePath>
   </parent>
 
@@ -261,11 +257,7 @@
     <dependency>
       <groupId>com.oracle.oci.sdk</groupId>
       <artifactId>oci-hdfs-connector</artifactId>
-<<<<<<< HEAD
-      <version>3.3.0.7-SNAPSHOT</version>
-=======
-      <version>3.3.0.7.0.0</version>
->>>>>>> 82481304
+      <version>3.3.0.7.1.0-SNAPSHOT</version>
       <!-- We don't want to bundle any hadoop packages -->
       <exclusions>
         <exclusion>
