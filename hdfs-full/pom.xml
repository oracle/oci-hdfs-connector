<!--

    Copyright (c) 2016, 2020, Oracle and/or its affiliates.  All rights reserved.
    This software is dual-licensed to you under the Universal Permissive License (UPL) 1.0 as shown at https://oss.oracle.com/licenses/upl
    or Apache License 2.0 as shown at http://www.apache.org/licenses/LICENSE-2.0. You may choose either license.

-->
<project xmlns="http://maven.apache.org/POM/4.0.0" xmlns:xsi="http://www.w3.org/2001/XMLSchema-instance"
  xsi:schemaLocation="http://maven.apache.org/POM/4.0.0 http://maven.apache.org/xsd/maven-4.0.0.xsd">
  <modelVersion>4.0.0</modelVersion>

  <parent>
    <groupId>com.oracle.oci.sdk</groupId>
    <artifactId>oci-hdfs</artifactId>
<<<<<<< HEAD
    <version>3.3.0.7.0.1</version>
=======
    <version>3.3.1.0.0.0</version>
>>>>>>> 8c01e2d1
    <relativePath>../pom.xml</relativePath>
  </parent>

  <artifactId>oci-hdfs-full</artifactId>
  <name>Oracle Cloud Infrastructure HDFS Connector for Storage Service - Full Distribution</name>
  <description>This project creates the distribution of the HDFS connector used to integrate with the Oracle Cloud Infrastructure Object Storage Service</description>

  <profiles>
    <profile>
      <id>ziponly</id>
      <build>
        <plugins>
          <plugin>
            <artifactId>maven-resources-plugin</artifactId>
            <version>2.6</version>
            <executions>
              <execution>
                <id>copy-poms-ziponly</id>
                <phase>package</phase>
                <goals>
                  <goal>copy-resources</goal>
                </goals>
                <configuration>
                  <outputDirectory>${project.build.directory}/poms_all</outputDirectory>
                  <resources>
                    <resource>
                      <directory>..</directory>
                      <includes>
                        <include>**/pom.xml</include>
                        <include>github.whitelist</include>
                      </includes>
                    </resource>
                  </resources>
                </configuration>
              </execution>
              <execution>
                <id>copy-jars-ziponly</id>
                <phase>package</phase>
                <goals>
                  <goal>copy-resources</goal>
                </goals>
                <configuration>
                  <outputDirectory>${project.build.directory}/jars_all</outputDirectory>
                  <resources>
                    <resource>
                      <directory>..</directory>
                      <includes>
                        <include>**/target/*.jar</include>
                        <include>github.whitelist</include>
                      </includes>
                      <excludes>
                        <exclude>bin</exclude>
                        <exclude>bin/**</exclude>
                        <exclude>**/original-*</exclude>
                      </excludes>
                    </resource>
                  </resources>
                </configuration>
              </execution>
            </executions>
          </plugin>
          <plugin>
            <artifactId>maven-assembly-plugin</artifactId>
            <executions>
              <execution>
                <id>assembly</id>
                <!-- want this after 'package' but before 'install' -->
                <phase>pre-integration-test</phase>
                <goals>
                  <goal>single</goal>
                </goals>
                <configuration>
                  <appendAssemblyId>false</appendAssemblyId>
                  <descriptors>
                    <descriptor>src/main/assembly/assembly.xml</descriptor>
                  </descriptors>
                  <attach>true</attach>
                </configuration>
              </execution>
              <execution>
                <id>assembly-with-modules</id>
                <!-- want this after 'package' but before 'install' -->
                <phase>pre-integration-test</phase>
                <goals>
                  <goal>single</goal>
                </goals>
                <configuration>
                  <appendAssemblyId>true</appendAssemblyId>
                  <descriptors>
                    <descriptor>src/main/assembly/assembly-with-modules.xml</descriptor>
                  </descriptors>
                  <attach>true</attach>
                </configuration>
              </execution>
            </executions>
          </plugin>
        </plugins>
      </build>
    </profile>
  </profiles>
  <build>
    <plugins>
      <!-- First create the single jar -->
      <plugin>
        <groupId>org.apache.maven.plugins</groupId>
        <artifactId>maven-shade-plugin</artifactId>
        <version>3.2.4</version>
        <executions>
          <execution>
            <phase>package</phase>
            <goals>
              <goal>shade</goal>
            </goals>
            <configuration>
              <minimizeJar>false</minimizeJar>
              <createDependencyReducedPom>false</createDependencyReducedPom>
              <dependencyReducedPomLocation>
                ${java.io.tmpdir}/dependency-reduced-pom.xml
              </dependencyReducedPomLocation>
              <transformers>
                <transformer implementation="org.apache.maven.plugins.shade.resource.ServicesResourceTransformer" />
              </transformers>
              <relocations>
                <relocation>
                  <pattern>org.apache.http</pattern>
                  <shadedPattern>shaded.oracle.org.apache.http</shadedPattern>
                </relocation>
                <relocation>
                  <pattern>org.apache.commons</pattern>
                  <shadedPattern>shaded.oracle.org.apache.commons</shadedPattern>
                </relocation>
                <relocation>
                  <pattern>com.fasterxml</pattern>
                  <shadedPattern>shaded.oracle.com.fasterxml</shadedPattern>
                </relocation>
                <relocation>
                  <pattern>com.google</pattern>
                  <shadedPattern>shaded.oracle.com.google</shadedPattern>
                </relocation>
                <relocation>
                  <pattern>javax.ws.rs</pattern>
                  <shadedPattern>shaded.oracle.javax.ws.rs</shadedPattern>
                </relocation>
                <relocation>
                  <pattern>org.glassfish</pattern>
                  <shadedPattern>shaded.oracle.org.glassfish</shadedPattern>
                </relocation>
                <relocation>
                  <pattern>org.jvnet</pattern>
                  <shadedPattern>shaded.oracle.org.jvnet</shadedPattern>
                </relocation>
                <relocation>
                  <pattern>javax.annotation</pattern>
                  <shadedPattern>shaded.oracle.javax.annotation</shadedPattern>
                </relocation>
                <relocation>
                  <pattern>javax.validation</pattern>
                  <shadedPattern>shaded.oracle.javax.validation</shadedPattern>
                </relocation>
                <relocation>
                  <pattern>javax.inject</pattern>
                  <shadedPattern>shaded.oracle.javax.inject</shadedPattern>
                </relocation>
                <relocation>
                  <pattern>javax.activation.</pattern>
                  <shadedPattern>shaded.oracle.javax.activation.</shadedPattern>
                </relocation>
                <relocation>
                  <pattern>javax.xml.bind.</pattern>
                  <shadedPattern>shaded.oracle.javax.xml.bind.</shadedPattern>
                </relocation>
              </relocations>
              <filters>
                <filter>
                  <artifact>*:*</artifact>
                  <excludes>
                    <exclude>META-INF/*.SF</exclude>
                    <exclude>META-INF/*.DSA</exclude>
                    <exclude>META-INF/*.RSA</exclude>
                    <exclude>META-INF/versions/9/**</exclude>
                    <exclude>META-INF/versions/11/**</exclude>
                    <exclude>**/pom.xml</exclude>
                    <exclude>**/pom.properties</exclude>
                  </excludes>
                </filter>
              </filters>
              <artifactSet>
                <excludes>
                  <exclude>org.bouncycastle:bcpkix-jdk15on</exclude>
                  <exclude>org.bouncycastle:bcprov-jdk15on</exclude>
                  <!-- Including jsr305 in the shaded jar causes a SecurityException due to signer
                       mismatch for class "javax.annotation.Nonnull" -->
                  <exclude>com.google.code.findbugs:jsr305</exclude>
                  <!-- Jersey uses two different version of the javax.inject libraries.  Exclude the one
                       pulled in through the apache connector dependency tree in order to only shade
                       javax.inject:javax.inject -->
                  <exclude>org.glassfish.hk2.external:javax.inject</exclude>
                </excludes>
              </artifactSet>
            </configuration>
          </execution>
        </executions>
      </plugin>

      <!-- Second, create the aggregated javadocs -->
      <!-- TODO: this method needs to be cleaned up -->
      <plugin>
        <artifactId>maven-javadoc-plugin</artifactId>
        <version>3.2.0</version>
        <configuration>
          <source>8</source>
          <additionalOptions>
            <additionalOption>-Xdoclint:none</additionalOption>
          </additionalOptions>
          <includeDependencySources>true</includeDependencySources>
          <windowtitle>Oracle Cloud Infrastructure Object Storage Service HDFS Connector - ${project.version}</windowtitle>
          <doctitle>Oracle Cloud Infrastructure Object Storage Service HDFS Connector - ${project.version}</doctitle>
          <packagesheader>Oracle Cloud Infrastructure SDK</packagesheader>
          <sourcepath>
            ../hdfs-connector/target/generated-sources-for-docs/delombok
          </sourcepath>

          <overview>../hdfs-connector/target/generated-sources-for-docs/delombok/overview.html</overview>
          <additionalDependencies>
            <additionalDependency>
              <groupId>org.apache.hadoop</groupId>
              <artifactId>hadoop-common</artifactId>
              <version>${hadoop.version}</version>
            </additionalDependency>
            <additionalDependency>
              <groupId>org.apache.hadoop</groupId>
              <artifactId>hadoop-annotations</artifactId>
              <version>${hadoop.version}</version>
            </additionalDependency>
          </additionalDependencies>
        </configuration>
      </plugin>
    </plugins>
  </build>

  <dependencies>
    <dependency>
      <groupId>com.oracle.oci.sdk</groupId>
      <artifactId>oci-hdfs-connector</artifactId>
<<<<<<< HEAD
      <version>3.3.0.7.0.1</version>
=======
      <version>3.3.1.0.0.0</version>
>>>>>>> 8c01e2d1
      <!-- We don't want to bundle any hadoop packages -->
      <exclusions>
        <exclusion>
          <groupId>org.apache.hadoop</groupId>
          <artifactId>hadoop-common</artifactId>
        </exclusion>
        <exclusion>
          <groupId>org.apache.hadoop</groupId>
          <artifactId>hadoop-hdfs</artifactId>
        </exclusion>
      </exclusions>
    </dependency>
  </dependencies>

</project><|MERGE_RESOLUTION|>--- conflicted
+++ resolved
@@ -12,11 +12,7 @@
   <parent>
     <groupId>com.oracle.oci.sdk</groupId>
     <artifactId>oci-hdfs</artifactId>
-<<<<<<< HEAD
-    <version>3.3.0.7.0.1</version>
-=======
     <version>3.3.1.0.0.0</version>
->>>>>>> 8c01e2d1
     <relativePath>../pom.xml</relativePath>
   </parent>
 
@@ -261,11 +257,7 @@
     <dependency>
       <groupId>com.oracle.oci.sdk</groupId>
       <artifactId>oci-hdfs-connector</artifactId>
-<<<<<<< HEAD
-      <version>3.3.0.7.0.1</version>
-=======
       <version>3.3.1.0.0.0</version>
->>>>>>> 8c01e2d1
       <!-- We don't want to bundle any hadoop packages -->
       <exclusions>
         <exclusion>
