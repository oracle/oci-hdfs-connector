/**
 * Copyright (c) 2016, 2020, Oracle and/or its affiliates.  All rights reserved.
 * This software is dual-licensed to you under the Universal Permissive License (UPL) 1.0 as shown at https://oss.oracle.com/licenses/upl
 * or Apache License 2.0 as shown at http://www.apache.org/licenses/LICENSE-2.0. You may choose either license.
 */
package com.oracle.bmc.hdfs;

import com.oracle.bmc.auth.BasicAuthenticationDetailsProvider;
import com.oracle.bmc.hdfs.caching.StrongConsistencyPolicy;
import com.oracle.bmc.objectstorage.ObjectStorage;

import com.oracle.bmc.ClientConfiguration;

import lombok.Getter;
import lombok.RequiredArgsConstructor;

import java.lang.Deprecated;
<<<<<<< HEAD
=======
import java.nio.file.Files;
>>>>>>> 82481304
import java.util.concurrent.TimeUnit;

import static com.oracle.bmc.hdfs.BmcConstants.*;

/**
 * Enum to encapsulate all of the configuration options available to users.
 */
@RequiredArgsConstructor
public enum BmcProperties {
    /**
     * (long, optional) HDFS file block size, in mebibytes. See {@link BmcConstants#BLOCK_SIZE_IN_MB_KEY} for config key
     * name. Default is 32.
     * <p>
     * http://hadoop.apache.org/docs/current/hadoop-project-dist/hadoop-hdfs/HdfsDesign.html#Data_Blocks
     */
    BLOCK_SIZE_IN_MB(BLOCK_SIZE_IN_MB_KEY, 32L),
    /**
     * (boolean, optional) Flag to enable writing all files to memory (instead of a temp file) before uploading to
     * Object Store. See {@link BmcConstants#IN_MEMORY_WRITE_BUFFER_KEY} for config key name. Default is false.
     *
     * Cannot be enabled at the same time as {@link BmcProperties#MULTIPART_IN_MEMORY_WRITE_BUFFER_ENABLED}.
     */
    IN_MEMORY_WRITE_BUFFER(IN_MEMORY_WRITE_BUFFER_KEY, false),
    /**
     * (boolean, optional) Flag to enable reading all files to memory first (instead streaming from Object Store), to
     * allow faster seeking. See {@link BmcConstants#IN_MEMORY_READ_BUFFER_KEY} for config key name. Default is false.
     * Incompatible with READ_AHEAD.
     */
    IN_MEMORY_READ_BUFFER(IN_MEMORY_READ_BUFFER_KEY, false),
    /**
     * (string, optional) Fully qualified class name of a custom implementation of {@link ObjectStorage}. See
     * {@link BmcConstants#OBJECT_STORE_CLIENT_CLASS_KEY} for config key name.
     */
    OBJECT_STORE_CLIENT_CLASS(OBJECT_STORE_CLIENT_CLASS_KEY, null),
    /**
     * (string, optional) Fully qualified class name of a custom implementation of
     * {@link BasicAuthenticationDetailsProvider}. See {@link BmcConstants#OBJECT_STORE_AUTHENTICATOR_CLASS_KEY} for config
     * key name.
     */
    OBJECT_STORE_AUTHENTICATOR_CLASS(OBJECT_STORE_AUTHENTICATOR_CLASS_KEY, null),
    /**
     * (string, required) Object Store endpoint name (http://server.path.com) . Note, if a custom client class is used,
     * then this field is not required. See {@link BmcConstants#HOST_NAME_KEY} for config key name.
     */
    HOST_NAME(HOST_NAME_KEY, null),
    /**
     * (string, required) The tenant ID used for authentication. Note, if a custom authenticator class is used, then
     * this field is not required. See {@link BmcConstants#TENANT_ID_KEY} for config key name.
     */
    TENANT_ID(TENANT_ID_KEY, null),
    /**
     * (string, required) The user ID used for authentication. Note, if a custom authenticator class is used, then this
     * field is not required. See {@link BmcConstants#USER_ID_KEY} for config key name.
     */
    USER_ID(USER_ID_KEY, null),
    /**
     * (string, required) The fingerprint used for authentication. Note, if a custom authenticator class is used, then
     * this field is not required. See {@link BmcConstants#FINGERPRINT_KEY} for config key name.
     */
    FINGERPRINT(FINGERPRINT_KEY, null),
    /**
     * (string, required) Path to the PEM file used for authentication. The path is for the local filesystem. Note, if a
     * authenticator client class is used, then this field is not required. See {@link BmcConstants#PEM_FILE_PATH_KEY}
     * for config key name.
     */
    PEM_FILE_PATH(PEM_FILE_PATH_KEY, null),
    /**
     * (string, optional) Pass phrase to use for the PEM file if it's encrypted. See
     * {@link BmcConstants#PASS_PHRASE_KEY} for config key name.
     */
    PASS_PHRASE(PASS_PHRASE_KEY, null),
    /**
     * (string, optional) The region code or region identifier used to establish Object Storage endpoint name.
     * Note, if "fs.oci.client.hostname property" is set, then this field is not required.
     * See {@link BmcConstants#REGION_CODE_OR_ID_KEY} for config key name.
     */
    REGION_CODE_OR_ID(REGION_CODE_OR_ID_KEY, null),
    /**
     * (int, optional) The max time to wait for a connection, in millis. See
     * {@link BmcConstants#CONNECTION_TIMEOUT_MILLIS_KEY} for config key name. Defaults to Java SDK timeout, see
     * {@link ClientConfiguration}.
     */
    CONNECTION_TIMEOUT_MILLIS(CONNECTION_TIMEOUT_MILLIS_KEY, null),
    /**
     * (int, optional) The max time to wait for data, in millis. See {@link BmcConstants#READ_TIMEOUT_MILLIS_KEY} for
     * config key name. Defaults to Java SDK timeout, see {@link ClientConfiguration}.
     */
    READ_TIMEOUT_MILLIS(READ_TIMEOUT_MILLIS_KEY, null),
    /**
     * (boolean, optional) Flag for whether or not multi-part uploads are allowed at all. See
     * {@link BmcConstants#MULTIPART_ALLOWED_KEY} for config key name. Default true.
     */
    MULTIPART_ALLOWED(MULTIPART_ALLOWED_KEY, true),
    /**
     * (int, optional) The number of threads to use for parallel multi-part uploads. Note, any value less than or equal
     * to 0 is interpreted as using the default Java SDK value. A value of 1 means do not use parallel uploads (you can
     * still use multi-part if the "allowed" property is true, but each part will be uploaded serially. This will be
     * one thread per upload). Otherwise, this represents the total number of threads shared amongst all requests (not
     * per request). See {@link BmcConstants#MULTIPART_NUM_UPLOAD_THREADS_KEY} for config key name.
     */
    MULTIPART_NUM_UPLOAD_THREADS(MULTIPART_NUM_UPLOAD_THREADS_KEY, null),
    /**
     * (int, optional) The minimum size, in mebibytes, an object must be before its eligible for multi-part uploads.
     * Note, any value less than or equal to 0 is interpreted as using the default Java SDK value. See
     * {@link BmcConstants#MULTIPART_MIN_SIZE_OF_OBJECT_IN_MB_KEY} for config key name.
     */
    MULTIPART_MIN_SIZE_OF_OBJECT_IN_MB(MULTIPART_MIN_SIZE_OF_OBJECT_IN_MB_KEY, null),
    /**
     * (int, optional) The minimum size, in mebibytes, each part should be uploaded as. Note, any value less than or
     * equal to 0 is interpreted as using the default Java SDK value. See
     * {@link BmcConstants#MULTIPART_MIN_PART_SIZE_IN_MB_KEY} for config key name.
     * @deprecated use {@link #MULTIPART_PART_SIZE_IN_MB} instead
     */
    @Deprecated
    MULTIPART_MIN_PART_SIZE_IN_MB(MULTIPART_MIN_PART_SIZE_IN_MB_KEY, null),
    /**
     * (int, optional) The part size, in mebibytes that each part should be uploaded as. Note, any value less than or
     * equal to 0 is interpreted as using the default Java SDK value. See
     * {@link BmcConstants#MULTIPART_PART_SIZE_IN_MB_KEY} for config key name.
     */
    MULTIPART_PART_SIZE_IN_MB(MULTIPART_PART_SIZE_IN_MB_KEY, null),
    /**
     * (string, optional) The HTTP proxy URI if using a proxy to connect to Object Storage Service.  If configured,
     * then an ObjectStorageClient will be configured to use the ApacheConnector provider add-on in order to configure
     * the proxy for the client.  Note: This buffers all requests (uploads) and can impact memory utiliziation.
     * See {@link BmcConstants#HTTP_PROXY_URI_KEY} for the config key name.
     */
    HTTP_PROXY_URI(HTTP_PROXY_URI_KEY, null),
    /**
     * (string, optional) The username to use for the configured HTTP proxy via {@link #HTTP_PROXY_URI}.
     * See {@link BmcConstants#HTTP_PROXY_USERNAME_KEY} for the config key name.
     */
    HTTP_PROXY_USERNAME(HTTP_PROXY_USERNAME_KEY, null),
    /**
     * (string, optional) The password to use with the associated {@link #HTTP_PROXY_USERNAME}.
     * See {@link BmcConstants#HTTP_PROXY_PASSWORD_KEY} for the config key name.
     */
    HTTP_PROXY_PASSWORD(HTTP_PROXY_PASSWORD_KEY, null),
    /**
     * (long, optional) The timeout to use for exponential delay retries for retryable service errors. This value is
     * ignored if {@link BmcProperties#OBJECT_STORE_CLIENT_CLASS} is specified. See
     * {@link BmcConstants#RETRY_TIMEOUT_IN_SECONDS_KEY} for config key name. Default is 30.
     */
    RETRY_TIMEOUT_IN_SECONDS(RETRY_TIMEOUT_IN_SECONDS_KEY, 30L),
    /**
     * (long, optional) The max sleep for delays in between retries for retryable service errors.
     * If the exponential delay crosses this threshold, then the delay time is reset to initial delay. This value is
     * ignored if {@link BmcProperties#OBJECT_STORE_CLIENT_CLASS} is specified. See
     * {@link BmcConstants#RETRY_TIMEOUT_RESET_THRESHOLD_IN_SECONDS_KEY} for config key name. Default is 0.
     */
    RETRY_TIMEOUT_RESET_THRESHOLD_IN_SECONDS(RETRY_TIMEOUT_RESET_THRESHOLD_IN_SECONDS_KEY, 0L),

    /**
     * (boolean, optional) Flag to enable object metadata caching. See
     * {@link BmcConstants#OBJECT_METADATA_CACHING_ENABLED_KEY} for config key name. Default is false.
     *
     * Note: If this is enabled, the OCI HDFS Connector will cache object metadata, and queries will not necessarily
     * reflect the actual data in Object Storage.
     */
    OBJECT_METADATA_CACHING_ENABLED(OBJECT_METADATA_CACHING_ENABLED_KEY, false),

    /**
     * (string, optional) Controls object metadata caching and eviction. See Guava's CacheBuilderSpec for details.
     * See <a href="https://guava.dev/releases/22.0/api/docs/com/google/common/cache/CacheBuilderSpec.html">https://guava.dev/releases/22.0/api/docs/com/google/common/cache/CacheBuilderSpec.html</a>
     *
     * See {@link BmcConstants#OBJECT_METADATA_CACHING_SPEC_KEY} for config key name. Default is
     * "maximumSize=1024,expireAfterWrite=5m", which caches up to 1024 HEAD object responses for up to 5 minutes.
     *
     * To cache values for an infinite amount of time, do not list any setting for "expireAfterWrite",
     * "expireAfterAccess", or "refreshAfterWrite". For example, "maximumSize=1024" will cache up to 1024 HEAD object
     * responses for an unlimited amount of time, and only re-requesting them if they had to be evicted because of
     * the maximum cache size.
     */
    OBJECT_METADATA_CACHING_SPEC(OBJECT_METADATA_CACHING_SPEC_KEY, "maximumSize=1024,expireAfterWrite=5m"),

    /**
     * (boolean, optional) Flag to enable jersey client logging. See
     * {@link BmcConstants#JERSEY_CLIENT_LOGGING_ENABLED_KEY} for config key name. Default is false.
     *
     * Note: If this is enabled, the OCI HDFS Connector will enable the JerseyClientLoggingConfigurator in the underlying
     * java sdk and logs jersey client calls
     */
    JERSEY_CLIENT_LOGGING_ENABLED(JERSEY_CLIENT_LOGGING_ENABLED_KEY, false),

    /**
     * (string, optional) Log Level for jersey client logger. See
     * {@link BmcConstants#JERSEY_CLIENT_LOGGING_LEVEL_KEY} for config key name. Default is Warning.
     *
     * Note: The log level can only be set if jersey client logging flag is enabled
     */
    JERSEY_CLIENT_LOGGING_LEVEL(JERSEY_CLIENT_LOGGING_LEVEL_KEY, "WARNING"),

    /**
     * (string, optional) Verbosity for jersey client logger. See
     * {@link BmcConstants#JERSEY_CLIENT_LOGGING_VERBOSITY_KEY} for config key name. Default is false.
     *
     * Note: The verbosity can only be set if jersey client logging flag is enabled
     */
    JERSEY_CLIENT_LOGGING_VERBOSITY(JERSEY_CLIENT_LOGGING_VERBOSITY_KEY, "PAYLOAD_ANY"),

    /**
     * (boolean, optional) Flag to enable read ahead. This reads bigger blocks from Object Storage, resulting in
     * fewer requests. See {@link BmcConstants#READ_AHEAD_KEY} for config key name. Default is false.
     * Incompatible with IN_MEMORY_READ_.
     */
    READ_AHEAD(READ_AHEAD_KEY, false),

    /**
     * (int, optional) Size in bytes of the blocks to read if READ_AHEAD is enabled.
     * See {@link BmcConstants#READ_AHEAD_BLOCK_SIZE_KEY} for config key name. Default is 6 MiB.
     */
    READ_AHEAD_BLOCK_SIZE(READ_AHEAD_BLOCK_SIZE_KEY, 6 * 1024 * 1024),

    /**
     * (boolean, optional) Flag to enable parquet caching. See
     * {@link BmcConstants#OBJECT_PARQUET_CACHING_ENABLED_KEY} for config key name. Default is false.
     *
     * Requires READ_AHEAD to be enabled.
     *
     * Note: If this is enabled, the OCI HDFS Connector will cache object parquet data, and queries will not necessarily
     * reflect the actual data in Object Storage.
     */
    OBJECT_PARQUET_CACHING_ENABLED(OBJECT_PARQUET_CACHING_ENABLED_KEY, false),

    /**
     * (string, optional) Controls object parquet caching and eviction. See Guava's CacheBuilderSpec for details.
     * See <a href="https://guava.dev/releases/22.0/api/docs/com/google/common/cache/CacheBuilderSpec.html">https://guava.dev/releases/22.0/api/docs/com/google/common/cache/CacheBuilderSpec.html</a>
     *
     * See {@link BmcConstants#OBJECT_PARQUET_CACHING_SPEC_KEY} for config key name. Default is
     * "maximumSize=10240,expireAfterWrite=15m", which caches up to 10240 parquet objects for up to 15 minutes.
     *
     * To cache values for an infinite amount of time, do not list any setting for "expireAfterWrite",
     * "expireAfterAccess", or "refreshAfterWrite". For example, "maximumSize=1024" will cache up to 1024 parquet
     * objects for an unlimited amount of time, and only re-requesting them if they had to be evicted because of
     * the maximum cache size.
     */
    OBJECT_PARQUET_CACHING_SPEC(OBJECT_PARQUET_CACHING_SPEC_KEY, "maximumSize=10240,expireAfterWrite=15m"),

    /**
<<<<<<< HEAD
=======
     * (string, optional) Connection Closing Strategy for the Apache Connection. Values supported : IMMEDIATE - for
     * ApacheConnectionClosingStrategy.ImmediateClosingStrategy and
     * GRACEFUL - for ApacheConnectionClosingStrategy.GracefulClosingStrategy
     *
     * If the property is absent then default value of IMMEDIATE will be used.
     *
     * Note: When using ApacheConnectionClosingStrategy.GracefulClosingStrategy, streams returned from response are read
     * till the end of the stream when closing the stream. This can introduce additional time when closing the stream
     * with partial read, depending on how large the remaining stream is. Use
     * ApacheConnectionClosingStrategy.ImmediateClosingStrategy for large files with partial reads instead for faster
     * close.
     * ApacheConnectionClosingStrategy.ImmediateClosingStrategy on the other hand takes longer when using partial
     * read for smaller stream size (less than 1MB). Please consider your use-case and change accordingly.
     * This property is only applicable when using the Apache Connector for sending requests to the service.
     */
    APACHE_CONNECTION_CLOSING_STRATEGY(APACHE_CONNECTION_CLOSING_STRATEGY_KEY, "IMMEDIATE"),

    /**
>>>>>>> 82481304
     * (boolean, optional) Whether payload caching on disk is enabled. Default is false.
     */
    OBJECT_PAYLOAD_CACHING_ENABLED(OBJECT_PAYLOAD_CACHING_ENABLED_KEY, false),

    /**
     * (long, optional) Maximum weight of the cache in bytes. The default size is 4 GiB.
     *
     * Cannot be combined with OBJECT_PAYLOAD_CACHING_MAXIMUM_SIZE.
     */
    OBJECT_PAYLOAD_CACHING_MAXIMUM_WEIGHT_IN_BYTES(OBJECT_PAYLOAD_CACHING_MAXIMUM_WEIGHT_IN_BYTES_KEY, 4L * 1024 * 1024 * 1024),

    /**
     * (int, optional) Maximum number of cached items. The default is unset.
     *
     * Cannot be combined with OBJECT_PAYLOAD_CACHING_MAXIMUM_WEIGHT_IN_BYTES.
     */
    OBJECT_PAYLOAD_CACHING_MAXIMUM_SIZE(OBJECT_PAYLOAD_CACHING_MAXIMUM_SIZE_KEY, null),

    /**
     * (int, optional) Initial capacity of cached items. The default is 1024.
     */
    OBJECT_PAYLOAD_CACHING_INITIAL_CAPACITY(OBJECT_PAYLOAD_CACHING_INITIAL_CAPACITY_KEY, 1024),

    /**
     * (boolean, optional) Whether to record cache statistics. The default is false.
     */
    OBJECT_PAYLOAD_CACHING_RECORD_STATS_ENABLED(OBJECT_PAYLOAD_CACHING_RECORD_STATS_ENABLED_KEY, false),

    /**
     * (int, optional) Whether cached items should be expired if a certain number of seconds has passed since the
     * last access, regardless of whether it was a read or a write. The default is unset, which means this expiration
     * strategy is not used.
     *
     * Cannot be combined with OBJECT_PAYLOAD_CACHING_EXPIRE_AFTER_WRITE_SECONDS.
     */
    OBJECT_PAYLOAD_CACHING_EXPIRE_AFTER_ACCESS_SECONDS(OBJECT_PAYLOAD_CACHING_EXPIRE_AFTER_ACCESS_SECONDS_KEY, null),


    /**
     * (int, optional) Whether cached items should be expired if a certain number of seconds has passed since the
     * last write access. The default is 600 (10 minutes).
     *
     * Cannot be combined with OBJECT_PAYLOAD_CACHING_EXPIRE_AFTER_WRITE_SECONDS.
     */
    OBJECT_PAYLOAD_CACHING_EXPIRE_AFTER_WRITE_SECONDS(OBJECT_PAYLOAD_CACHING_EXPIRE_AFTER_WRITE_SECONDS_KEY,
                                                      TimeUnit.MINUTES.toSeconds(10)),

    /**
     * (string, optional) The consistency policy to use for the object payload cache. The default is
     * "com.oracle.bmc.hdfs.caching.StrongConsistencyPolicy", which checks if the object was updated on the server.
     * If you know your data does not change, you can set it to "com.oracle.bmc.hdfs.caching.NoOpConsistencyPolicy".
     */
    OBJECT_PAYLOAD_CACHING_CONSISTENCY_POLICY_CLASS(OBJECT_PAYLOAD_CACHING_CONSISTENCY_POLICY_CLASS_KEY,
                                                    StrongConsistencyPolicy.class.getName()),


    /**
     * (string, optional) The directory for the object payload cache. The default is the value of the "java.io.tmpdir"
     * property.
     */
    OBJECT_PAYLOAD_CACHING_DIRECTORY(OBJECT_PAYLOAD_CACHING_DIRECTORY_KEY, null),

    /**
<<<<<<< HEAD
     * (boolean, optional) Flag to enable pseudo-streaming to OCI via Multipart Uploads backed by a circular buffer.
     * See {@link BmcConstants#MULTIPART_IN_MEMORY_WRITE_BUFFER_ENABLED_KEY} for config key name. Default is false.
     *
     * Cannot be enabled at the same time as {@link BmcProperties#IN_MEMORY_WRITE_BUFFER}.
     *
     * If enabled, requires {@link BmcProperties#MULTIPART_NUM_UPLOAD_THREADS} to be set.
     */
    MULTIPART_IN_MEMORY_WRITE_BUFFER_ENABLED(MULTIPART_IN_MEMORY_WRITE_BUFFER_ENABLED_KEY, false),

    /**
     * (int, optional) The amount of time in seconds to block waiting for a slot in the multipart upload executor.
     * See {@link BmcConstants#MULTIPART_IN_MEMORY_WRITE_TASK_TIMEOUT_SECONDS_KEY} for config key name. Default is 900.
     */
    MULTIPART_IN_MEMORY_WRITE_TASK_TIMEOUT_SECONDS(MULTIPART_IN_MEMORY_WRITE_TASK_TIMEOUT_SECONDS_KEY, 900),

    /**
     * (boolean, optional) Flag to enable overwrites while using Multipart Uploads.
     * See {@link BmcConstants#MULTIPART_ALLOW_OVERWRITE_KEY} for config key name. Default is false.
     */
    MULTIPART_ALLOW_OVERWRITE(MULTIPART_ALLOW_OVERWRITE_KEY, false)
    ;
=======
     * (boolean, optional) Flag to enable Jersey default HttpUrlConnector for sending requests using jersey client. See
     * {@link BmcConstants#JERSEY_CLIENT_DEFAULT_CONNECTOR_ENABLED_KEY} for config key name. Default is false.
     *
     * Note: If the SDK default ApacheConnector is to be utilised for sending requests, please don't change this value
     */
    JERSEY_CLIENT_DEFAULT_CONNECTOR_ENABLED(JERSEY_CLIENT_DEFAULT_CONNECTOR_ENABLED_KEY, false),

    /**
     * (int, optional) The maximum number of connections that will be pooled in the connection pool used by the Apache
     * Client to create connections with the service. Note, any value smaller than 0 is interpreted as using the default Java SDK value.
     * See {@link com.oracle.bmc.http.ApacheConnectorProperties}.
     */
    APACHE_MAX_CONNECTION_POOL_SIZE(APACHE_MAX_CONNECTION_POOL_SIZE_KEY, 50),

    /**
     * (int, optional) The number of threads to use for parallel rename operations when renaming the directory.
     * Note, any value smaller than 0 is interpreted as using the default value. Default is 1.
     * See {@link com.oracle.bmc.http.ApacheConnectorProperties}.
     */
    RENAME_DIRECTORY_NUM_THREADS(RENAME_DIRECTORY_NUM_THREADS_KEY, 1);
>>>>>>> 82481304

    @Getter private final String propertyName;
    @Getter private final Object defaultValue;
}<|MERGE_RESOLUTION|>--- conflicted
+++ resolved
@@ -15,10 +15,6 @@
 import lombok.RequiredArgsConstructor;
 
 import java.lang.Deprecated;
-<<<<<<< HEAD
-=======
-import java.nio.file.Files;
->>>>>>> 82481304
 import java.util.concurrent.TimeUnit;
 
 import static com.oracle.bmc.hdfs.BmcConstants.*;
@@ -258,8 +254,6 @@
     OBJECT_PARQUET_CACHING_SPEC(OBJECT_PARQUET_CACHING_SPEC_KEY, "maximumSize=10240,expireAfterWrite=15m"),
 
     /**
-<<<<<<< HEAD
-=======
      * (string, optional) Connection Closing Strategy for the Apache Connection. Values supported : IMMEDIATE - for
      * ApacheConnectionClosingStrategy.ImmediateClosingStrategy and
      * GRACEFUL - for ApacheConnectionClosingStrategy.GracefulClosingStrategy
@@ -278,7 +272,6 @@
     APACHE_CONNECTION_CLOSING_STRATEGY(APACHE_CONNECTION_CLOSING_STRATEGY_KEY, "IMMEDIATE"),
 
     /**
->>>>>>> 82481304
      * (boolean, optional) Whether payload caching on disk is enabled. Default is false.
      */
     OBJECT_PAYLOAD_CACHING_ENABLED(OBJECT_PAYLOAD_CACHING_ENABLED_KEY, false),
@@ -342,29 +335,6 @@
     OBJECT_PAYLOAD_CACHING_DIRECTORY(OBJECT_PAYLOAD_CACHING_DIRECTORY_KEY, null),
 
     /**
-<<<<<<< HEAD
-     * (boolean, optional) Flag to enable pseudo-streaming to OCI via Multipart Uploads backed by a circular buffer.
-     * See {@link BmcConstants#MULTIPART_IN_MEMORY_WRITE_BUFFER_ENABLED_KEY} for config key name. Default is false.
-     *
-     * Cannot be enabled at the same time as {@link BmcProperties#IN_MEMORY_WRITE_BUFFER}.
-     *
-     * If enabled, requires {@link BmcProperties#MULTIPART_NUM_UPLOAD_THREADS} to be set.
-     */
-    MULTIPART_IN_MEMORY_WRITE_BUFFER_ENABLED(MULTIPART_IN_MEMORY_WRITE_BUFFER_ENABLED_KEY, false),
-
-    /**
-     * (int, optional) The amount of time in seconds to block waiting for a slot in the multipart upload executor.
-     * See {@link BmcConstants#MULTIPART_IN_MEMORY_WRITE_TASK_TIMEOUT_SECONDS_KEY} for config key name. Default is 900.
-     */
-    MULTIPART_IN_MEMORY_WRITE_TASK_TIMEOUT_SECONDS(MULTIPART_IN_MEMORY_WRITE_TASK_TIMEOUT_SECONDS_KEY, 900),
-
-    /**
-     * (boolean, optional) Flag to enable overwrites while using Multipart Uploads.
-     * See {@link BmcConstants#MULTIPART_ALLOW_OVERWRITE_KEY} for config key name. Default is false.
-     */
-    MULTIPART_ALLOW_OVERWRITE(MULTIPART_ALLOW_OVERWRITE_KEY, false)
-    ;
-=======
      * (boolean, optional) Flag to enable Jersey default HttpUrlConnector for sending requests using jersey client. See
      * {@link BmcConstants#JERSEY_CLIENT_DEFAULT_CONNECTOR_ENABLED_KEY} for config key name. Default is false.
      *
@@ -384,8 +354,30 @@
      * Note, any value smaller than 0 is interpreted as using the default value. Default is 1.
      * See {@link com.oracle.bmc.http.ApacheConnectorProperties}.
      */
-    RENAME_DIRECTORY_NUM_THREADS(RENAME_DIRECTORY_NUM_THREADS_KEY, 1);
->>>>>>> 82481304
+    RENAME_DIRECTORY_NUM_THREADS(RENAME_DIRECTORY_NUM_THREADS_KEY, 1),
+
+    /**
+     * (boolean, optional) Flag to enable pseudo-streaming to OCI via Multipart Uploads backed by a circular buffer.
+     * See {@link BmcConstants#MULTIPART_IN_MEMORY_WRITE_BUFFER_ENABLED_KEY} for config key name. Default is false.
+     *
+     * Cannot be enabled at the same time as {@link BmcProperties#IN_MEMORY_WRITE_BUFFER}.
+     *
+     * If enabled, requires {@link BmcProperties#MULTIPART_NUM_UPLOAD_THREADS} to be set.
+     */
+    MULTIPART_IN_MEMORY_WRITE_BUFFER_ENABLED(MULTIPART_IN_MEMORY_WRITE_BUFFER_ENABLED_KEY, false),
+
+    /**
+     * (int, optional) The amount of time in seconds to block waiting for a slot in the multipart upload executor.
+     * See {@link BmcConstants#MULTIPART_IN_MEMORY_WRITE_TASK_TIMEOUT_SECONDS_KEY} for config key name. Default is 900.
+     */
+    MULTIPART_IN_MEMORY_WRITE_TASK_TIMEOUT_SECONDS(MULTIPART_IN_MEMORY_WRITE_TASK_TIMEOUT_SECONDS_KEY, 900),
+
+    /**
+     * (boolean, optional) Flag to enable overwrites while using Multipart Uploads.
+     * See {@link BmcConstants#MULTIPART_ALLOW_OVERWRITE_KEY} for config key name. Default is false.
+     */
+    MULTIPART_ALLOW_OVERWRITE(MULTIPART_ALLOW_OVERWRITE_KEY, false)
+    ;
 
     @Getter private final String propertyName;
     @Getter private final Object defaultValue;
